--- conflicted
+++ resolved
@@ -336,31 +336,6 @@
   (let [^Rope r (if-not (rope? r) (rope r) r)]
     (when (> idx (.-cnt r))
       (throw (IndexOutOfBoundsException.)))
-<<<<<<< HEAD
-    (letfn [(s [^Rope r idx]
-              (if-some [data (.-data r)]
-                (cond
-                  (zero? idx) [(with-meta (rope) (.-meta r)) r]
-                  (= idx (.-cnt r)) [r (with-meta (rope) (.-meta r))]
-                  (string? data) [(rope (subs data 0 idx)) (rope (subs data idx))]
-                  (vector? data) [(rope (subvec data 0 idx)) (rope (subvec data idx))]
-                  :else (throw (ex-info (str "UNREACHABLE: attempted to index an empty or badly-typed rope, but it was not out of bounds") {})))
-                (if (< idx (.-weight r))
-                  (let [[^Rope r1 ^Rope r2] (split (.-left r) idx)]
-                    [r1
-                     (Rope. r2 (.-right r)
-                            (inc (max (.-depth r2)
-                                      (.-depth ^Rope (.-right r))))
-                            (.-cnt r2) (+ (.-cnt r2) (.-cnt ^Rope (.-right r)))
-                            nil (.-meta r) nil)])
-                  (let [[^Rope r1 ^Rope r2] (split (.-right r) (- idx (.-weight r)))]
-                    [(Rope. (.-left r) r1
-                            (inc (max (.-depth ^Rope (.-left r))
-                                      (.-depth r1)))
-                            (.-weight r) (+ (.-weight r) (.-cnt r1)) nil (.-meta r) nil)
-                     r2]))))]
-      (s r idx))))
-=======
     (if (zero? (.-cnt r))
       [r r]
       (letfn [(s [^Rope r idx]
@@ -386,7 +361,6 @@
                               (.-weight r) (+ (.-weight r) (.-cnt r1)) nil (.-meta r) nil)
                        r2]))))]
         (s r idx)))))
->>>>>>> 69ed7bd6
 
 (defn snip
   "Constructs a new rope without the elements from `start` to `end` in logarithmic
